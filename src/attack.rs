use bevy::{
    hierarchy::DespawnRecursiveExt,
    math::Vec2,
    prelude::*,
    reflect::{FromReflect, Reflect},
};
use bevy_rapier2d::prelude::*;
use iyes_loopless::prelude::*;

use serde::Deserialize;

use crate::{
    animation::Animation,
    damage::{DamageEvent, Damageable, Health},
<<<<<<< HEAD
    fighter::AvailableAttacks,
    item::{Drop, Explodable},
=======
    enemy::Enemy,
    fighter_state::MeleeWeapon,
    item::Drop,
    metadata::ColliderMeta,
    player::Player,
>>>>>>> c27f0342
    GameState,
};

pub struct AttackPlugin;

impl Plugin for AttackPlugin {
    fn build(&self, app: &mut App) {
        app
            // Register reflect types
            .register_type::<Attack>()
            // Add systems
            .add_system_set(
                ConditionSet::new()
                    .run_in_state(GameState::InGame)
                    .with_system(activate_hitbox)
                    .with_system(deactivate_hitbox)
                    .with_system(breakable_system)
                    .into(),
            )
            // Attack damage is run in PostUpdate to make sure it runs after rapier generates collision events
            .add_system_to_stage(CoreStage::PostUpdate, attack_damage_system)
            // Event for when Breakable breaks
            .add_event::<BrokeEvent>();
    }
}

/// A component representing an attack that can do damage to [`Damageable`]s with [`Health`].
#[derive(Component, Clone, Copy, Default, Reflect)]
#[reflect(Component)]
pub struct Attack {
    //maybe just replace all fields with AttackMeta
    pub damage: i32,
    /// The direction and speed that the attack is hitting something in.
    pub velocity: Vec2,
    pub hitstun_duration: f32,
    /// add this for attacks that are not immediately active, used in activate_hitbox
    pub hitbox_meta: Option<ColliderMeta>,
}

#[derive(Component)]
pub struct Hurtbox;

/// A component that depawns an entity after collision.
#[derive(Component, Clone, Copy, Default, Reflect)]
pub struct Breakable {
    /// The number of collisions allowed before the entity is breakable.
    pub hit_tolerance: i32,
    /// The number of collisions occured.
    pub hit_count: i32,
    /// If it should despawn it's parent on break
    pub despawn_parent: bool,
}

impl Breakable {
    pub fn new(hits: i32, despawn_parent: bool) -> Self {
        Self {
            hit_tolerance: hits,
            hit_count: 0,
            despawn_parent,
        }
    }
}

pub struct BrokeEvent {
    pub drop: Option<Drop>,
    pub transform: Option<Transform>,
    pub explodable: Option<Explodable>,
}

/// A component identifying the attacks active collision frames.
///
/// Must be added to an entity that is a child of an entity with an [`Animation`] and an [`Attack`]
/// and will be used to spawn a collider for that attack during the `active` frames.
/// Each field is an index refering to an animation frame
#[derive(Component, Debug, Clone, Copy, Deserialize, Reflect, FromReflect)]
pub struct AttackFrames {
    pub startup: usize,
    pub active: usize,
    pub recovery: usize,
}

/// Activates inactive attacks after the animation on the attack reaches the active frames by
/// adding a collider to the attack entity.
//TODO: is there a way we can move the adding of collision layers here as well?
fn activate_hitbox(
    attack_query: Query<(Entity, &Attack, &AttackFrames, &Parent), Without<Collider>>,
    parent_query: Query<&Animation, Or<(With<Player>, With<Enemy>, With<MeleeWeapon>)>>,
    mut commands: Commands,
) {
    for (entity, attack, attack_frames, parent) in attack_query.iter() {
        if let Ok(animation) = parent_query.get(**parent) {
            if animation.current_frame >= attack_frames.startup
                && animation.current_frame <= attack_frames.active
            {
                if let Some(hitbox_meta) = attack.hitbox_meta {
                    commands
                        .entity(entity)
                        .insert(Sensor)
                        .insert(ActiveEvents::COLLISION_EVENTS)
                        .insert(
                            ActiveCollisionTypes::default() | ActiveCollisionTypes::STATIC_STATIC,
                        )
                        .insert(Collider::cuboid(
                            hitbox_meta.size.x / 2.,
                            hitbox_meta.size.y / 2.,
                        ));
                }
            }
        }
    }
}

/// Deactivate collisions for entities with [`AttackFrames`]
fn deactivate_hitbox(
    query: Query<(Entity, &AttackFrames, &Parent), (With<Attack>, With<Collider>)>,
    animated_query: Query<&Animation>,
    mut commands: Commands,
) {
    for (entity, attack_frames, parent) in query.iter() {
        if let Ok(animation) = animated_query.get(**parent) {
            if animation.current_frame >= attack_frames.recovery {
                commands.entity(entity).despawn_recursive();
            }
        }
    }
}

/// Depletes the health of damageables that have collided with attacks
fn attack_damage_system(
    mut events: EventReader<CollisionEvent>,
    mut damageables: Query<(&mut Health, &Damageable)>,
    attacks: Query<&Attack>,
    hurtboxes: Query<&Parent, With<Hurtbox>>,
    mut event_writer: EventWriter<DamageEvent>,
) {
    for event in events.iter() {
        if let CollisionEvent::Started(e1, e2, _flags) = event {
            let (attack_entity, hurtbox_entity) =
                if attacks.contains(*e1) && hurtboxes.contains(*e2) {
                    (*e1, *e2)
                } else if attacks.contains(*e2) && hurtboxes.contains(*e1) {
                    (*e2, *e1)
                } else {
                    continue;
                };

            let attack = attacks.get(attack_entity).unwrap();
            if let Ok(hurtbox_parent) = hurtboxes.get(hurtbox_entity) {
                let hurtbox_parent_entity = hurtbox_parent.get();
                let (mut health, damageable) = damageables.get_mut(hurtbox_parent_entity).unwrap();

                //apply damage to target
                if **damageable {
                    **health -= attack.damage;

                    event_writer.send(DamageEvent {
                        damageing_entity: attack_entity,
                        damage_velocity: attack.velocity,
                        damage: attack.damage,
                        damaged_entity: hurtbox_parent_entity,
                        hitstun_duration: attack.hitstun_duration,
                    })
                }
            }
        }
    }
}

fn breakable_system(
    mut events: EventReader<CollisionEvent>,
    mut despawn_query: Query<(
        &mut Breakable,
        Option<&Drop>,
        Option<&Transform>,
        Option<&Parent>,
        Option<&Explodable>,
    )>,
    mut commands: Commands,
    mut event_writer: EventWriter<BrokeEvent>,
) {
    for ev in events.iter() {
        if let CollisionEvent::Started(e1, e2, _flags) = ev {
            for e in [e1, e2].iter() {
                if let Ok((mut breakable, drop, transform, parent, explodable)) =
                    despawn_query.get_mut(**e)
                {
                    if breakable.hit_count < breakable.hit_tolerance {
                        breakable.hit_count += 1;
                    } else {
                        event_writer.send(BrokeEvent {
                            drop: drop.cloned(),
                            transform: transform.cloned(),
                            explodable: explodable.cloned(),
                        });
                        commands.entity(**e).despawn_recursive();

                        if breakable.despawn_parent {
                            if let Some(parent) = parent {
                                commands.entity(parent.get()).despawn_recursive()
                            }
                        }
                    }
                }
            }
        }
    }
}<|MERGE_RESOLUTION|>--- conflicted
+++ resolved
@@ -12,16 +12,12 @@
 use crate::{
     animation::Animation,
     damage::{DamageEvent, Damageable, Health},
-<<<<<<< HEAD
     fighter::AvailableAttacks,
     item::{Drop, Explodable},
-=======
     enemy::Enemy,
     fighter_state::MeleeWeapon,
-    item::Drop,
     metadata::ColliderMeta,
     player::Player,
->>>>>>> c27f0342
     GameState,
 };
 
